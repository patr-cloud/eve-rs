--- conflicted
+++ resolved
@@ -67,7 +67,6 @@
 							let mut context = app.generate_context(request);
 							context.header("Server", "Eve");
 
-<<<<<<< HEAD
 							// execute app's middlewares
 							let result = app.resolve(context).await;
 							let response = match result {
@@ -75,37 +74,24 @@
 								Err(err) => {
 									// return a proper formatted error, if an error handler exists
 									if app.error_handler.is_none() {
-										return Ok::<_, HyperError>(
+										let mut hyper_response =
 											HyperResponse::new(Body::from(
-												err.message,
-											)),
-										);
+												err.body.unwrap_or_else(|| {
+													"Internal server error"
+														.as_bytes()
+														.to_vec()
+												}),
+											));
+										*hyper_response.status_mut() =
+										StatusCode::from_u16(err.status.unwrap_or(500))
+											.unwrap_or(StatusCode::INTERNAL_SERVER_ERROR);
+										return Ok(hyper_response);
 									} else {
 										let response = Response::new();
 										(app.error_handler.as_ref().unwrap())(
 											response, err.error,
 										)
 									}
-=======
-						// execute app's middlewares
-						let result = app.resolve(context).await;
-						let response = match result {
-							Ok(context) => context.take_response(),
-							Err(err) => {
-								// return a proper formatted error, if an error handler exists
-								if app.error_handler.is_none() {
-									let mut hyper_response =
-										HyperResponse::new(Body::from(err.body.unwrap_or_else(
-											|| "Internal server error".as_bytes().to_vec(),
-										)));
-									*hyper_response.status_mut() =
-										StatusCode::from_u16(err.status.unwrap_or(500))
-											.unwrap_or(StatusCode::INTERNAL_SERVER_ERROR);
-									return Ok(hyper_response);
-								} else {
-									let response = Response::new();
-									(app.error_handler.as_ref().unwrap())(response, err.error)
->>>>>>> 010940cf
 								}
 							};
 
