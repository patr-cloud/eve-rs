use crate::{
	context::{Context, DefaultContext},
	error::Error,
};
use std::{fmt::Debug, future::Future, pin::Pin};

pub type NextHandler<TContext> = Box<
<<<<<<< HEAD
	dyn Fn(
			TContext,
		) -> Pin<
			Box<dyn Future<Output = Result<TContext, Error<TContext>>> + Send>,
		> + Send
		+ Sync,
=======
	dyn Fn(TContext) -> Pin<Box<dyn Future<Output = Result<TContext, Error>> + Send>> + Send + Sync,
>>>>>>> 010940cf
>;

#[async_trait::async_trait]
pub trait Middleware<TContext: Context + Debug + Send + Sync> {
	async fn run_middleware(
		&self,
		context: TContext,
		next: NextHandler<TContext>,
	) -> Result<TContext, Error>;
}

<<<<<<< HEAD
type DefaultMiddlewareHandler = fn(
	DefaultContext,
	NextHandler<DefaultContext>,
) -> Pin<
	Box<
		dyn Future<Output = Result<DefaultContext, Error<DefaultContext>>>
			+ Send,
	>,
>;
=======
type DefaultMiddlewareHandler =
	fn(
		DefaultContext,
		NextHandler<DefaultContext>,
	) -> Pin<Box<dyn Future<Output = Result<DefaultContext, Error>> + Send>>;
>>>>>>> 010940cf

#[derive(Clone)]
pub struct DefaultMiddleware<TData>
where
	TData: Default + Clone + Send + Sync,
{
	handler: DefaultMiddlewareHandler,
	data: TData,
}

impl<TData> DefaultMiddleware<TData>
where
	TData: Default + Clone + Send + Sync,
{
	pub fn new(handler: DefaultMiddlewareHandler) -> Self {
		DefaultMiddleware {
			handler,
			data: Default::default(),
		}
	}

	pub fn new_with_data(
		handler: DefaultMiddlewareHandler,
		data: TData,
	) -> Self {
		DefaultMiddleware { handler, data }
	}
}

#[async_trait::async_trait]
impl<TData> Middleware<DefaultContext> for DefaultMiddleware<TData>
where
	TData: Default + Clone + Send + Sync,
{
	async fn run_middleware(
		&self,
		context: DefaultContext,
		next: NextHandler<DefaultContext>,
	) -> Result<DefaultContext, Error> {
		(self.handler)(context, next).await
	}
}<|MERGE_RESOLUTION|>--- conflicted
+++ resolved
@@ -5,16 +5,7 @@
 use std::{fmt::Debug, future::Future, pin::Pin};
 
 pub type NextHandler<TContext> = Box<
-<<<<<<< HEAD
-	dyn Fn(
-			TContext,
-		) -> Pin<
-			Box<dyn Future<Output = Result<TContext, Error<TContext>>> + Send>,
-		> + Send
-		+ Sync,
-=======
 	dyn Fn(TContext) -> Pin<Box<dyn Future<Output = Result<TContext, Error>> + Send>> + Send + Sync,
->>>>>>> 010940cf
 >;
 
 #[async_trait::async_trait]
@@ -26,23 +17,11 @@
 	) -> Result<TContext, Error>;
 }
 
-<<<<<<< HEAD
-type DefaultMiddlewareHandler = fn(
-	DefaultContext,
-	NextHandler<DefaultContext>,
-) -> Pin<
-	Box<
-		dyn Future<Output = Result<DefaultContext, Error<DefaultContext>>>
-			+ Send,
-	>,
->;
-=======
 type DefaultMiddlewareHandler =
 	fn(
 		DefaultContext,
 		NextHandler<DefaultContext>,
 	) -> Pin<Box<dyn Future<Output = Result<DefaultContext, Error>> + Send>>;
->>>>>>> 010940cf
 
 #[derive(Clone)]
 pub struct DefaultMiddleware<TData>
